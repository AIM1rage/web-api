--- conflicted
+++ resolved
@@ -67,38 +67,6 @@
             new { userId = createdUserEntity.Id },
             createdUserEntity.Id);
     }
-<<<<<<< HEAD
-
-    [HttpPut("{userId}")]
-    public IActionResult UpsertUser([FromRoute] Guid userId, [FromBody] PutUserDto user)
-    {
-        if (user is null)
-        {
-            return BadRequest();
-        }
-        if (!ModelState.IsValid)
-        {
-            return UnprocessableEntity(ModelState);
-        }
-        var userEntity = mapper.Map<UserEntity>(user);
-        userEntity.Id = userId;
-        userRepository.UpdateOrInsert(userEntity, out var isInserted);
-        return isInserted ? CreatedAtRoute(nameof(GetUserById), new { userId = userId }, userId) : NoContent();
-    }
-    
-    [Produces("application/json", "application/xml")]
-    [HttpDelete("{userId}")]
-    public IActionResult DeleteUser([FromRoute] Guid userId)
-    {
-        var userEntity = userRepository.FindById(userId);
-        if (userEntity is null)
-        {
-            return NotFound();
-        }
-        
-        userRepository.Delete(userId);
-        return NoContent();
-=======
     
     [HttpGet]
     [Produces("application/json", "application/xml")]
@@ -140,6 +108,36 @@
         var allowedMethods = new[] { HttpMethods.Get, HttpMethods.Post, HttpMethods.Options };
         Response.Headers.Allow = string.Join(", ", allowedMethods);
         return Ok();
->>>>>>> c98cf5ff
+    }
+
+    [HttpPut("{userId}")]
+    public IActionResult UpsertUser([FromRoute] Guid userId, [FromBody] PutUserDto user)
+    {
+        if (user is null)
+        {
+            return BadRequest();
+        }
+        if (!ModelState.IsValid)
+        {
+            return UnprocessableEntity(ModelState);
+        }
+        var userEntity = mapper.Map<UserEntity>(user);
+        userEntity.Id = userId;
+        userRepository.UpdateOrInsert(userEntity, out var isInserted);
+        return isInserted ? CreatedAtRoute(nameof(GetUserById), new { userId = userId }, userId) : NoContent();
+    }
+    
+    [Produces("application/json", "application/xml")]
+    [HttpDelete("{userId}")]
+    public IActionResult DeleteUser([FromRoute] Guid userId)
+    {
+        var userEntity = userRepository.FindById(userId);
+        if (userEntity is null)
+        {
+            return NotFound();
+        }
+        
+        userRepository.Delete(userId);
+        return NoContent();
     }
 }